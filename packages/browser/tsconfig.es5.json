{
  "extends": "./tsconfig.json",
  "compilerOptions": {
    "target": "ES5",
<<<<<<< HEAD
    "module": "COMMONJS",
    "moduleResolution": "node",
=======
    "module": "CommonJS",
>>>>>>> 72085de0
    "lib": [
      "ES5",
      "DOM"
    ],
<<<<<<< HEAD
    "baseUrl": "./src",
=======
    "outDir": "./dist/es5",
>>>>>>> 72085de0
    "declaration": false,
    "declarationMap": false,
    "downlevelIteration": true,
    "removeComments": true,
    "sourceMap": false,
    "importHelpers": true,
    "noEmit": true
  },
<<<<<<< HEAD
  "include": [
    "./src/**/*.ts"
  ],
  "exclude": [
    "./src/**/*.test.ts",
    "./src/setupTests.ts",
    "./src/**/__mocks__"
  ]
=======
>>>>>>> 72085de0
}<|MERGE_RESOLUTION|>--- conflicted
+++ resolved
@@ -2,21 +2,13 @@
   "extends": "./tsconfig.json",
   "compilerOptions": {
     "target": "ES5",
-<<<<<<< HEAD
     "module": "COMMONJS",
     "moduleResolution": "node",
-=======
-    "module": "CommonJS",
->>>>>>> 72085de0
     "lib": [
       "ES5",
       "DOM"
     ],
-<<<<<<< HEAD
     "baseUrl": "./src",
-=======
-    "outDir": "./dist/es5",
->>>>>>> 72085de0
     "declaration": false,
     "declarationMap": false,
     "downlevelIteration": true,
@@ -25,7 +17,6 @@
     "importHelpers": true,
     "noEmit": true
   },
-<<<<<<< HEAD
   "include": [
     "./src/**/*.ts"
   ],
@@ -34,6 +25,4 @@
     "./src/setupTests.ts",
     "./src/**/__mocks__"
   ]
-=======
->>>>>>> 72085de0
 }